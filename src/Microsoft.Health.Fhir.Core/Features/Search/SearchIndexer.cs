﻿// -------------------------------------------------------------------------------------------------
// Copyright (c) Microsoft Corporation. All rights reserved.
// Licensed under the MIT License (MIT). See LICENSE in the repo root for license information.
// -------------------------------------------------------------------------------------------------

using System;
using System.Collections.Concurrent;
using System.Collections.Generic;
using System.Diagnostics;
using System.Linq;
using EnsureThat;
using Hl7.Fhir.FhirPath;
using Hl7.Fhir.Model;
using Microsoft.Extensions.Logging;
using Microsoft.Health.Fhir.Core.Features.Definition;
using Microsoft.Health.Fhir.Core.Features.Search.Converters;
using Microsoft.Health.Fhir.Core.Features.Search.SearchValues;

namespace Microsoft.Health.Fhir.Core.Features.Search
{
    /// <summary>
    /// Provides a mechanism to create search indices.
    /// </summary>
    public class SearchIndexer : ISearchIndexer
    {
        private readonly ISearchParameterDefinitionManager _searchParameterDefinitionManager;
        private readonly IFhirElementToSearchValueTypeConverterManager _fhirElementTypeConverterManager;
        private readonly ILogger<SearchIndexer> _logger;

        private ConcurrentDictionary<string, List<string>> _targetTypesLookup = new ConcurrentDictionary<string, List<string>>();

        /// <summary>
        /// Initializes a new instance of the <see cref="SearchIndexer"/> class.
        /// </summary>
        /// <param name="searchParameterDefinitionManager">The search parameter definition manager.</param>
        /// <param name="fhirElementTypeConverterManager">The FHIR element type converter manager.</param>
        /// <param name="logger">The logger.</param>
        public SearchIndexer(
            ISearchParameterDefinitionManager searchParameterDefinitionManager,
            IFhirElementToSearchValueTypeConverterManager fhirElementTypeConverterManager,
            ILogger<SearchIndexer> logger)
        {
            EnsureArg.IsNotNull(searchParameterDefinitionManager, nameof(searchParameterDefinitionManager));
            EnsureArg.IsNotNull(fhirElementTypeConverterManager, nameof(fhirElementTypeConverterManager));
            EnsureArg.IsNotNull(logger, nameof(logger));

            _searchParameterDefinitionManager = searchParameterDefinitionManager;
            _fhirElementTypeConverterManager = fhirElementTypeConverterManager;
            _logger = logger;
        }

        /// <inheritdoc />
        public IReadOnlyCollection<SearchIndexEntry> Extract(Resource resource)
        {
            EnsureArg.IsNotNull(resource, nameof(resource));

            var entries = new List<SearchIndexEntry>();

            var context = new FhirEvaluationContext(resource);

            IEnumerable<SearchParameter> searchParameters = _searchParameterDefinitionManager.GetSearchParameters(resource.ResourceType);

            foreach (SearchParameter searchParameter in searchParameters)
            {
                if (searchParameter.Name == SearchParameterNames.ResourceType)
                {
                    // We don't index the resource type value. We just use the property on the root document.

                    continue;
                }

                if (searchParameter.Type == SearchParamType.Composite)
                {
                    entries.AddRange(ProcessCompositeSearchParameter(searchParameter, resource, context));
                }
                else
                {
                    entries.AddRange(ProcessNonCompositeSearchParameter(searchParameter, resource, context));
                }
            }

            return entries;
        }

        private IEnumerable<SearchIndexEntry> ProcessCompositeSearchParameter(SearchParameter searchParameter, Resource resource, FhirEvaluationContext context)
        {
            Debug.Assert(searchParameter?.Type == SearchParamType.Composite, "The search parameter must be composite.");

            Base[] rootObjects = resource.Select(searchParameter.Expression, context).ToArray();

            foreach (Base rootObject in rootObjects)
            {
                int numberOfComponents = searchParameter.Component.Count;
                bool skip = false;

                var componentValues = new IReadOnlyList<ISearchValue>[numberOfComponents];

                // For each object extracted from the expression, we will need to evaluate each component.
                for (int i = 0; i < numberOfComponents; i++)
                {
                    SearchParameter.ComponentComponent component = searchParameter.Component[i];

                    // First find the type of the component.
                    SearchParameter componentSearchParameterDefinition = _searchParameterDefinitionManager.GetSearchParameter(component.Definition.Url);

                    IReadOnlyList<ISearchValue> extractedComponentValues = ExtractSearchValues(
                        componentSearchParameterDefinition.Url,
                        componentSearchParameterDefinition.Type.Value,
                        componentSearchParameterDefinition.Target,
                        rootObject,
                        component.Expression,
                        context);

                    // Filter out any search value that's not valid as a composite component.
                    extractedComponentValues = extractedComponentValues
                        .Where(sv => sv.IsValidAsCompositeComponent)
                        .ToArray();

                    if (!extractedComponentValues.Any())
                    {
                        // One of the components didn't have any value and therefore it will not be indexed.
                        skip = true;
                        break;
                    }

                    componentValues[i] = extractedComponentValues;
                }

                if (skip)
                {
                    continue;
                }

<<<<<<< HEAD
                // Create the list of searchable values.
                foreach (IEnumerable<ISearchValue> compositeSearchValues in componentValues.CartesianProduct())
                {
                    yield return new SearchIndexEntry(
                        searchParameter,
                        new CompositeSearchValue(compositeSearchValues.ToArray()));
                }
=======
                yield return new SearchIndexEntry(searchParameter.Name, new CompositeSearchValue(componentValues));
>>>>>>> 64646a2c
            }
        }

        private IEnumerable<SearchIndexEntry> ProcessNonCompositeSearchParameter(SearchParameter searchParameter, Resource resource, FhirEvaluationContext context)
        {
            Debug.Assert(searchParameter?.Type != SearchParamType.Composite, "The search parameter must be non-composite.");

            foreach (ISearchValue searchValue in ExtractSearchValues(
                searchParameter.Url,
                searchParameter.Type.Value,
                searchParameter.Target,
                resource,
                searchParameter.Expression,
                context))
            {
                yield return new SearchIndexEntry(searchParameter, searchValue);
            }
        }

        private IReadOnlyList<ISearchValue> ExtractSearchValues(
            string searchParameterDefinitionUrl,
            SearchParamType searchParameterType,
            IEnumerable<ResourceType?> allowedReferenceResourceTypes,
            Base element,
            string fhirPathExpression,
            FhirEvaluationContext context)
        {
            Debug.Assert(searchParameterType != SearchParamType.Composite, "The search parameter must be non-composite.");

            var results = new List<ISearchValue>();

            // For simple value type, we can parse the expression directly.
            IEnumerable<Base> extractedValues = Enumerable.Empty<Base>();

            try
            {
                extractedValues = element.Select(fhirPathExpression, context);
            }
            catch (Exception ex)
            {
                _logger.LogWarning(
                    ex,
                    "Failed to extract the values using '{FhirPathExpression}' against '{ElementType}'.",
                    fhirPathExpression,
                    element.GetType());
            }

            Debug.Assert(extractedValues != null, "The extracted values should not be null.");

            // If there is target set, then filter the extracted values to only those types.
            if (searchParameterType == SearchParamType.Reference &&
                allowedReferenceResourceTypes != null &&
                allowedReferenceResourceTypes.Any())
            {
                List<string> targetResourceTypes = _targetTypesLookup.GetOrAdd(searchParameterDefinitionUrl, _ =>
                {
                    return allowedReferenceResourceTypes.Select(t => t.ToString()).ToList();
                });

                // TODO: The expression for reference search parameters in STU3 has issues.
                // The reference search parameter could be pointing to an element that can be multiple types. For example,
                // the Appointment.participant.actor can be type of Patient, Practitioner, Related Person, Location, and so on.
                // Some search parameter could refer to this property but restrict to certain types. For example,
                // Appointment's location search parameter is returned only when Appointment.participant.actor is Location element.
                // The STU3 expressions don't have this restriction so everything is being returned. This is addressed in R4 release (see
                // http://community.fhir.org/t/expression-seems-incorrect-for-reference-search-parameter-thats-only-applicable-to-certain-types/916/2).
                // Therefore, for now, we will need to compare the reference value itself (which can be internal or external references), and restrict
                // the values ourselves.
                extractedValues = extractedValues.Where(ev =>
                    ev is ResourceReference rr &&
                    rr.Reference != null &&
                    targetResourceTypes.Any(trt => rr.Reference.Contains(trt, StringComparison.Ordinal)));
            }

            foreach (Base extractedValue in extractedValues)
            {
                if (!_fhirElementTypeConverterManager.TryGetConverter(extractedValue.GetType(), out IFhirElementToSearchValueTypeConverter converter))
                {
                    _logger.LogWarning(
                        "The FHIR element '{ElementType}' is not supported.",
                        extractedValue.TypeName);

                    continue;
                }

                _logger.LogDebug(
                    "The FHIR element '{ElementType}' will be converted using '{ElementTypeConverter}'.",
                    extractedValue.TypeName,
                    converter.GetType().FullName);

                results.AddRange(converter.ConvertTo(extractedValue) ?? Enumerable.Empty<ISearchValue>());
            }

            return results;
        }
    }
}<|MERGE_RESOLUTION|>--- conflicted
+++ resolved
@@ -131,17 +131,7 @@
                     continue;
                 }
 
-<<<<<<< HEAD
-                // Create the list of searchable values.
-                foreach (IEnumerable<ISearchValue> compositeSearchValues in componentValues.CartesianProduct())
-                {
-                    yield return new SearchIndexEntry(
-                        searchParameter,
-                        new CompositeSearchValue(compositeSearchValues.ToArray()));
-                }
-=======
-                yield return new SearchIndexEntry(searchParameter.Name, new CompositeSearchValue(componentValues));
->>>>>>> 64646a2c
+                yield return new SearchIndexEntry(searchParameter, new CompositeSearchValue(componentValues));
             }
         }
 
